// Copyright (c) 2019 WSO2 Inc. (http://www.wso2.org) All Rights Reserved.
//
// WSO2 Inc. licenses this file to you under the Apache License,
// Version 2.0 (the "License"); you may not use this file except
// in compliance with the License.
// You may obtain a copy of the License at
//
// http://www.apache.org/licenses/LICENSE-2.0
//
// Unless required by applicable law or agreed to in writing,
// software distributed under the License is distributed on an
// "AS IS" BASIS, WITHOUT WARRANTIES OR CONDITIONS OF ANY
// KIND, either express or implied.  See the License for the
// specific language governing permissions and limitations
// under the License.


<<<<<<< HEAD
# A type parameter that is a subtype of `anydata`.
# Has the special semantic that when used in a declaration
# all uses in the declaration must refer to same type. 
@typeParam
type AnydataType anydata;

// Functions that were previously built-in methods

# Returns a clone of `v`.
# A clone is a deep copy that does not copy immutable subtrees.
# A clone can therefore safely be used concurrently with the original.
# It corresponds to the Clone(v) abstract operation,
# defined in the Ballerina Language Specification. 
public function clone(AnydataType v) returns AnydataType = external;

# Returns a clone of `v` that is read-only, i.e. immutable.
# It corresponds to the ImmutableClone(v) abstract operation,
# defined in the Ballerina Language Specification. 
public function cloneReadOnly(AnydataType v) returns AnydataType = external;

# Tests whether `v` is read-only, i.e. immutable
# Returns true if read-only, false otherwise.
public function isReadOnly(anydata v) returns boolean = external;

# Performs a minimal conversion of a value to a string.
# The conversion is minimal in particular in the sense
# that the conversion applied to a value that is already
# a string does nothing.
# + v - the value to be converted to a string
# + return - a string
# The result of `toString(v)` is as follows:
# - if `v` is a string, then returns `v`
# - if `v` is `()`, then returns an empty string
# - if `v` is boolean, then the string `true` or `false`
# - if `v` is an int, then return `v` represented as a decimal string
# - if `v` is a float or decimal, then return `v` represented as a decimal string,
#   with a decimal point only if necessary, but without any suffix indicating the type of `v`;
=======
# Returns a simple, human-readable representation of `value` as a string.
#
# + value - source value
# + return - simple, human-readable string representation of `value`
#
# - if `value` is a string, then returns `value`
# - if `value` is `()`, then returns an empty string
# - if `value` is boolean, then the string `true` or `false`
# - if `value` is an int, then return `value` represented as a decimal string
# - if `value` is a float or decimal, then return `value` represented as a decimal string,
#   with a decimal point only if necessary, but without any suffix indicating the type of `value`
>>>>>>> 485cee5f
#   return `NaN`, `Infinity` for positive infinity, and `-Infinity` for negative infinity
# - if `value` is a list, then returns the results toString on each member of the list
#   separated by a space character
# - if `value` is a map, then returns key=value for each member separated by a space character
# - if `value` is xml, then returns `value` in XML format (as if it occurred within an XML element)
# - if `value` is table, TBD
# - if `value` is an error, then a string consisting of the following in order
#     1. the string `error`
#     2. a space character
#     3. the reason string
#     4. if the detail record is non-empty
#         1. a space character
#         2. the result of calling toString on the detail record
# - if `value` is an object, then
#     - if `value` provides a `toString` method with a string return type and no required methods,
#       then the result of calling that method on `value`
#     - otherwise, `object` followed by some implementation-dependent string
# - if `value` is any other behavioral type, then the identifier for the behavioral type
#   (`function`, `future`, `service`, `typedesc` or `handle`)
#   followed by some implementation-dependent string
#
# Note that `toString` may produce the same string for two Ballerina values
# that are not equal (in the sense of the `==` operator).
public function toString (any|error value) returns string = external;

# A type parameter that is a subtype of `anydata`.
# Has the special semantic that when used in a declaration
# all uses in the declaration must refer to same type.
@typeParam
type anydataType anydata;

# Returns a clone of `value`.
# A clone is a deep copy that does not copy immutable subtrees.
# A clone can therefore safely be used concurrently with the original.
# It corresponds to the Clone(v) abstract operation,
# defined in the Ballerina Language Specification.
#
# + value - source value
# + return - clone of `value`
public function clone(anydataType value) returns anydataType = external;

# Returns a clone of `value` that is read-only, i.e. immutable.
# It corresponds to the ImmutableClone(v) abstract operation,
# defined in the Ballerina Language Specification.
#
# + value - source value
# + return - immutable clone of `value`
public function cloneReadOnly(anydataType value) returns anydataType = external;

# Tests whether `v` is read-only, i.e. immutable
# Returns true if read-only, false otherwise.
#
# + value - source value
# + return - true if read-only, false otherwise
public function isReadOnly(anydataType value) returns boolean = external;

# Return the string that represents `v` in JSON format.
#
# + value - json value
# + return - string representation of json
public function toJsonString(json v) returns string = external;

# Parse a string in JSON format and return the the value that it represents.
# All numbers in the JSON will be represented as float values.
# Returns an error if the string cannot be parsed.
#
# + value - string representation of json
# + return - `value` parsed to json or error
public function fromJsonString(string str) returns json|error = external;

# Return the result of merging json value `j1` with `j2`.
<<<<<<< HEAD
=======
#
# + j1 - json value
# + j2 - json value
# + return - merged json value or error
#
>>>>>>> 485cee5f
# If the merge fails, then return an error.
# The merge of j1 with j2 is defined as follows:
# - if j1 is (), then the result is j2
# - if j2 is nil, then the result is j1
# - if j1 is a mapping and j2 is a mapping, then for each entry [k, j] in j2,
#   set j1[k] to the merge of j1[k] with j
#     - if j1[k] is undefined, then set j1[k] to j
#     - if any merge fails, then the merge of j1 with j2 fails
#     - otherwise, the result is j1.
# - otherwise, the merge fails
# If the merge fails, then j1 is unchanged.
public function mergeJson(json j1, json j2) returns json|error = external;<|MERGE_RESOLUTION|>--- conflicted
+++ resolved
@@ -15,29 +15,35 @@
 // under the License.
 
 
-<<<<<<< HEAD
 # A type parameter that is a subtype of `anydata`.
 # Has the special semantic that when used in a declaration
-# all uses in the declaration must refer to same type. 
+# all uses in the declaration must refer to same type.
 @typeParam
 type AnydataType anydata;
-
-// Functions that were previously built-in methods
 
 # Returns a clone of `v`.
 # A clone is a deep copy that does not copy immutable subtrees.
 # A clone can therefore safely be used concurrently with the original.
 # It corresponds to the Clone(v) abstract operation,
-# defined in the Ballerina Language Specification. 
+# defined in the Ballerina Language Specification.
+#
+# + v - source value
+# + return - clone of `v`
 public function clone(AnydataType v) returns AnydataType = external;
 
 # Returns a clone of `v` that is read-only, i.e. immutable.
 # It corresponds to the ImmutableClone(v) abstract operation,
-# defined in the Ballerina Language Specification. 
+# defined in the Ballerina Language Specification.
+#
+# + v - source value
+# + return - immutable clone of `v`
 public function cloneReadOnly(AnydataType v) returns AnydataType = external;
 
 # Tests whether `v` is read-only, i.e. immutable
 # Returns true if read-only, false otherwise.
+#
+# + v - source value
+# + return - true if read-only, false otherwise
 public function isReadOnly(anydata v) returns boolean = external;
 
 # Performs a minimal conversion of a value to a string.
@@ -46,85 +52,45 @@
 # a string does nothing.
 # + v - the value to be converted to a string
 # + return - a string
+# 
 # The result of `toString(v)` is as follows:
+#
 # - if `v` is a string, then returns `v`
 # - if `v` is `()`, then returns an empty string
 # - if `v` is boolean, then the string `true` or `false`
 # - if `v` is an int, then return `v` represented as a decimal string
 # - if `v` is a float or decimal, then return `v` represented as a decimal string,
 #   with a decimal point only if necessary, but without any suffix indicating the type of `v`;
-=======
-# Returns a simple, human-readable representation of `value` as a string.
-#
-# + value - source value
-# + return - simple, human-readable string representation of `value`
-#
-# - if `value` is a string, then returns `value`
-# - if `value` is `()`, then returns an empty string
-# - if `value` is boolean, then the string `true` or `false`
-# - if `value` is an int, then return `value` represented as a decimal string
-# - if `value` is a float or decimal, then return `value` represented as a decimal string,
-#   with a decimal point only if necessary, but without any suffix indicating the type of `value`
->>>>>>> 485cee5f
 #   return `NaN`, `Infinity` for positive infinity, and `-Infinity` for negative infinity
-# - if `value` is a list, then returns the results toString on each member of the list
+# - if `v` is a list, then returns the results toString on each member of the list
 #   separated by a space character
-# - if `value` is a map, then returns key=value for each member separated by a space character
-# - if `value` is xml, then returns `value` in XML format (as if it occurred within an XML element)
-# - if `value` is table, TBD
-# - if `value` is an error, then a string consisting of the following in order
+# - if `v` is a map, then returns key=value for each member separated by a space character
+# - if `v` is xml, then returns `v` in XML format (as if it occurred within an XML element)
+# - if `v` is table, TBD
+# - if `v` is an error, then a string consisting of the following in order
 #     1. the string `error`
 #     2. a space character
 #     3. the reason string
 #     4. if the detail record is non-empty
 #         1. a space character
 #         2. the result of calling toString on the detail record
-# - if `value` is an object, then
-#     - if `value` provides a `toString` method with a string return type and no required methods,
-#       then the result of calling that method on `value`
+# - if `v` is an object, then
+#     - if `v` provides a `toString` method with a string return type and no required methods,
+#       then the result of calling that method on `v`
 #     - otherwise, `object` followed by some implementation-dependent string
-# - if `value` is any other behavioral type, then the identifier for the behavioral type
+# - if `v` is any other behavioral type, then the identifier for the behavioral type
 #   (`function`, `future`, `service`, `typedesc` or `handle`)
 #   followed by some implementation-dependent string
 #
 # Note that `toString` may produce the same string for two Ballerina values
 # that are not equal (in the sense of the `==` operator).
-public function toString (any|error value) returns string = external;
+public function toString((any|error) v) returns string = external;
 
-# A type parameter that is a subtype of `anydata`.
-# Has the special semantic that when used in a declaration
-# all uses in the declaration must refer to same type.
-@typeParam
-type anydataType anydata;
-
-# Returns a clone of `value`.
-# A clone is a deep copy that does not copy immutable subtrees.
-# A clone can therefore safely be used concurrently with the original.
-# It corresponds to the Clone(v) abstract operation,
-# defined in the Ballerina Language Specification.
-#
-# + value - source value
-# + return - clone of `value`
-public function clone(anydataType value) returns anydataType = external;
-
-# Returns a clone of `value` that is read-only, i.e. immutable.
-# It corresponds to the ImmutableClone(v) abstract operation,
-# defined in the Ballerina Language Specification.
-#
-# + value - source value
-# + return - immutable clone of `value`
-public function cloneReadOnly(anydataType value) returns anydataType = external;
-
-# Tests whether `v` is read-only, i.e. immutable
-# Returns true if read-only, false otherwise.
-#
-# + value - source value
-# + return - true if read-only, false otherwise
-public function isReadOnly(anydataType value) returns boolean = external;
+// JSON conversion
 
 # Return the string that represents `v` in JSON format.
 #
-# + value - json value
+# + v - json value
 # + return - string representation of json
 public function toJsonString(json v) returns string = external;
 
@@ -132,19 +98,16 @@
 # All numbers in the JSON will be represented as float values.
 # Returns an error if the string cannot be parsed.
 #
-# + value - string representation of json
-# + return - `value` parsed to json or error
+# + str - string representation of json
+# + return - `str` parsed to json or error
 public function fromJsonString(string str) returns json|error = external;
 
 # Return the result of merging json value `j1` with `j2`.
-<<<<<<< HEAD
-=======
 #
 # + j1 - json value
 # + j2 - json value
 # + return - merged json value or error
 #
->>>>>>> 485cee5f
 # If the merge fails, then return an error.
 # The merge of j1 with j2 is defined as follows:
 # - if j1 is (), then the result is j2
