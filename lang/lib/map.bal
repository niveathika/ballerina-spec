// Copyright (c) 2017 WSO2 Inc. (http://www.wso2.org) All Rights Reserved.
//
// WSO2 Inc. licenses this file to you under the Apache License,
// Version 2.0 (the "License"); you may not use this file except
// in compliance with the License.
// You may obtain a copy of the License at
//
// http://www.apache.org/licenses/LICENSE-2.0
//
// Unless required by applicable law or agreed to in writing,
// software distributed under the License is distributed on an
// "AS IS" BASIS, WITHOUT WARRANTIES OR CONDITIONS OF ANY
// KIND, either express or implied.  See the License for the
// specific language governing permissions and limitations
// under the License.

# A type parameter that is a subtype of `any|error`.
# Has the special semantic that when used in a declaration
# all uses in the declaration must refer to same type.
@typeParam
type Type any|error;
<<<<<<< HEAD
@typeParam
type Type1 any|error;
@typeParam
type PureType anydata|error;
=======

# A type parameter that is a subtype of `any|error`.
# Has the special semantic that when used in a declaration
# all uses in the declaration must refer to same type.
@typeParam
type Type1 any|error;

# A type parameter that is a subtype of `anydata|error`.
# Has the special semantic that when used in a declaration
# all uses in the declaration must refer to same type.
@typeParam
type PureType anydata|error;

type MapIterator object {

    private map<Type> m;

    public function __init(map<Type> m) {
        self.m = m;
    }

    # Return the next member in map iterator, nil if end of iterator is reached.
    public function next() returns record {|
        Type value;
    |}? = external;
};
>>>>>>> 485cee5f

# Returns number of members in `m`.
#
# + m - the map
# + return - number of members in the map
public function length(map<any|error> m) returns int = external;

# Returns an iterator over the members of `m`.
#
# + m - the map
# + return - iterator object
public function iterator(map<Type> m) returns abstract object {
    public function next() returns record {|
        Type value;
    |}?;
} {
    MapIterator mapIterator = new(m);
    return mapIterator;
}

# Returns the member of map `m` with key `k`.
# Panics if `m` does not have a member with key `k`.
#
# + m - the map
# + k - the key
# + return - member matching key `k`
public function get(map<Type> m, string k) returns Type = external;

# Returns a map containing [key, member] pair as the value for each key.
#
# + m - the map
# + return - map of [key, member] pairs
public function entries(map<Type> m) returns map<[string, Type]> = external;

// Functional iteration

# Return a map with the result of applying function `func` to each member of map `m`.
#
# + m - the map
# + func - a function to apply to each member
# + return - new map containing result of applying function `func` to each member
public function 'map(map<Type> m, function(Type val) returns Type1 func) returns map<Type1> = external;

# Applies `func` to each member of `m`.
#
# + m - the map
# + func - a function to apply to each member
public function forEach(map<Type> m, function(Type val) returns () func) returns () = external;

# Returns a new map constructed from those elements of 'm' for which `func` returns true.
#
# + m - the map
# + func - a predicate to apply to each element to determine if it should be included
# + return - new map containig members which evaluate function 'func' to true
public function filter(map<Type> m, function(Type val) returns boolean func) returns map<Type> = external;

# Reduce operate on each member of `m` using combining function `func` to produce
# a new value combining all members of `m`.
#
# + m - the map
# + func - combining function
# + initial - initial value to first evaluation of combining function `func`
# + return - result of applying combining function to each member of the map
public function reduce(map<Type> m, function(Type1 accum, Type val) returns Type1 func, Type1 initial) returns Type1 = external;

# Removes the member of `m` with key `k` and returns it.
# Panics if there is no such member.
#
# + m - the map
# + k - the key
# + return - removed member
public function remove(map<Type> m, string k) returns Type = external;

# Removes all members of `m`.
# Panics if any member cannot be removed.
#
# + m - the map
public function removeAll(map<any|error> m) returns () = external;

# Tells whether m has a member with key `k`.
#
# + m - the map
# + k - the key
# + return - true if m has a member with key `k`
public function hasKey(map<Type> m, string k) returns boolean = external;

# Returns a list of all the keys of map `m`.
#
# + m - the map
# + return - list of all keys
public function keys(map<any|error> m) returns string[] = external;<|MERGE_RESOLUTION|>--- conflicted
+++ resolved
@@ -1,4 +1,4 @@
-// Copyright (c) 2017 WSO2 Inc. (http://www.wso2.org) All Rights Reserved.
+// Copyright (c) 2019 WSO2 Inc. (http://www.wso2.org) All Rights Reserved.
 //
 // WSO2 Inc. licenses this file to you under the Apache License,
 // Version 2.0 (the "License"); you may not use this file except
@@ -19,12 +19,6 @@
 # all uses in the declaration must refer to same type.
 @typeParam
 type Type any|error;
-<<<<<<< HEAD
-@typeParam
-type Type1 any|error;
-@typeParam
-type PureType anydata|error;
-=======
 
 # A type parameter that is a subtype of `any|error`.
 # Has the special semantic that when used in a declaration
@@ -38,21 +32,6 @@
 @typeParam
 type PureType anydata|error;
 
-type MapIterator object {
-
-    private map<Type> m;
-
-    public function __init(map<Type> m) {
-        self.m = m;
-    }
-
-    # Return the next member in map iterator, nil if end of iterator is reached.
-    public function next() returns record {|
-        Type value;
-    |}? = external;
-};
->>>>>>> 485cee5f
-
 # Returns number of members in `m`.
 #
 # + m - the map
@@ -64,13 +43,10 @@
 # + m - the map
 # + return - iterator object
 public function iterator(map<Type> m) returns abstract object {
-    public function next() returns record {|
+    public next() returns record {|
         Type value;
     |}?;
-} {
-    MapIterator mapIterator = new(m);
-    return mapIterator;
-}
+} = external;
 
 # Returns the member of map `m` with key `k`.
 # Panics if `m` does not have a member with key `k`.
